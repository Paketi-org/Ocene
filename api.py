from flask import Flask, request
from flask_restx import Resource, Api, fields, reqparse, abort, marshal, marshal_with
from configparser import ConfigParser
import psycopg2 as pg
from psycopg2 import extensions
from healthcheck import HealthCheck, EnvironmentDump
from prometheus_flask_exporter import PrometheusMetrics, RESTfulPrometheusMetrics
from prometheus_client import Counter, generate_latest
from fluent import sender, handler
import logging
from time import time
import json
import os
import subprocess
import socket
import requests

app = Flask(__name__)

# Load configurations from the config file
def load_configurations():
    app.config.from_file("config.json", load=json.load)

    with open("config.json") as json_file:
        data = json.load(json_file)
        # Override variables defined in the config file with the ones defined in the environment(if set)
        for item in data:
            if os.environ.get(item):
                app.config[item] = os.environ.get(item)


load_configurations()


@app.route("/")
def welcome():
    return "Welcome!"


custom_format = {
    "name": "%(name_of_service)s",
    "method": "%(crud_method)s",
    "traffic": "%(directions)s",
    "ip": "%(ip_node)s",
    "status": "%(status)s",
    "code": "%(http_code)s",
}
logging.basicConfig(level=logging.INFO)
l = logging.getLogger("Ocene")
h = handler.FluentHandler(
    "Ocene", host=app.config["FLUENT_IP"], port=int(app.config["FLUENT_PORT"])
)
formatter = handler.FluentRecordFormatter(custom_format)
h.setFormatter(formatter)
l.addHandler(h)

<<<<<<< HEAD
l.info(
    "Setting up Ocene App",
    extra={
        "name_of_service": "Ocene",
        "crud_method": None,
        "directions": None,
        "ip_node": None,
        "status": None,
        "http_code": None,
    },
)

api = Api(
    app,
    version="1.0",
    doc="/openapi",
    title="Narocniki API",
    description="Abstrakt Narocniki API",
    default_swagger_filename="openapi.json",
    default="Ocene CRUD",
    default_label="koncne tocke in operacije",
)
ocenaApiModel = api.model(
    "ModelOceno",
    {
        "id": fields.Integer(readonly=True, description="ID ocene"),
        "ime": fields.String(readonly=True, description="Ime narocnika"),
        "ocena": fields.String(readonly=True, description="Ocena aplikacije"),
    },
)
oceneApiModel = api.model(
    "ModelNarocnikov", {"ocene": fields.List(fields.Nested(ocenaApiModel))}
)
ns = api.namespace("Ocene CRUD", description="Ocene koncne tocke in operacije")
posodobiModel = api.model(
    "PosodobiOceno", {"atribut": fields.String, "vrednost": fields.String}
)
=======
l.info("Setting up Ocene App", extra={"name_of_service": "Ocene", "crud_method": None, "directions": None, "ip_node": None, "status": None, "http_code": None})

api = Api(app, version='1.0', doc='/openapi', title='Narocniki API', description='Abstrakt Narocniki API',default_swagger_filename='openapi.json', default='Ocene CRUD', default_label='koncne tocke in operacije')
ocenaApiModel = api.model('ModelOceno', {
    "id": fields.Integer(readonly=True, description='ID ocene'),
    "ime": fields.String(readonly=True, description='Ime narocnika'),
    "ocena": fields.String(readonly=True, description='Ocena aplikacije'),
})

pritozbaApiModel = api.model('ModelOceno', {
    "id": fields.Integer(readonly=True, description='ID ocene'),
    "ime_vir": fields.String(readonly=True, description='Ime narocnika ki daja pritozbo'),
    "ime_cilj": fields.String(readonly=True, description='Ime narocnika na katerega ima pritozbo'),
    "pritozba": fields.String(readonly=True, description='Ocena aplikacije'),
})

oceneApiModel = api.model('ModelNarocnikov', {"ocene": fields.List(fields.Nested(ocenaApiModel))})
pritozbeApiModel = api.model('ModelPritozbe', {"pritozbe": fields.List(fields.Nested(pritozbaApiModel))})
ns = api.namespace('Ocene CRUD', description='Ocene koncne tocke in operacije')
posodobiModel = api.model('PosodobiOceno', {
    "atribut": fields.String,
    "vrednost": fields.String
})
>>>>>>> 1e36dd06


def connect_to_database():
    return pg.connect(
        database=app.config["PGDATABASE"],
        user=app.config["PGUSER"],
        password=app.config["PGPASSWORD"],
        port=app.config["DATABASE_PORT"],
        host=app.config["DATABASE_IP"],
        connect_timeout=3,
    )


# Kubernetes Liveness Probe (200-399 healthy, 400-599 sick)
def check_database_connection():
    conn = connect_to_database()
    if conn.poll() == extensions.POLL_OK:
        print("POLL: POLL_OK")
    if conn.poll() == extensions.POLL_READ:
        print("POLL: POLL_READ")
    if conn.poll() == extensions.POLL_WRITE:
        print("POLL: POLL_WRITE")
    l.info(
        "Healtcheck povezave z bazo",
        extra={
            "name_of_service": "Ocene",
            "crud_method": "healthcheck",
            "directions": "out",
            "ip_node": socket.gethostbyname(socket.gethostname()),
            "status": "success",
            "http_code": None,
        },
    )
    return True, "Database connection OK"


def application_data():
    l.info(
        "Application environmental data dump",
        extra={
            "name_of_service": "Ocene",
            "crud_method": "envdump",
            "directions": "out",
            "ip_node": socket.gethostbyname(socket.gethostname()),
            "status": "success",
            "http_code": None,
        },
    )
    return {"maintainer": "Matevž Morato", "git_repo": "https://github.com/Paketi-org/"}


class NarocnikModel:
    def __init__(self, id, ime, ocena):
        self.id = id
        self.ime = ime
        self.ocena = ocena


ocenePolja = {"id": fields.Integer, "ime": fields.String, "ocena": fields.String}


class Narocnik(Resource):
    def __init__(self, *args, **kwargs):
        self.table_name = "ocene"
        self.conn = connect_to_database()
        self.cur = self.conn.cursor()
        self.cur.execute(
            "select exists(select * from information_schema.tables where table_name=%s)",
            (self.table_name,),
        )
        if self.cur.fetchone()[0]:
            print("Table {0} already exists".format(self.table_name))
        else:
            self.cur.execute(
                """CREATE TABLE ocene (
                                id INT NOT NULL,
                                ime CHAR(25),
                                ocena CHAR(300)
                             )"""
            )

        self.parser = reqparse.RequestParser()
        self.parser.add_argument("id", type=int)
        self.parser.add_argument("ime", type=str)
        self.parser.add_argument("ocena", type=str)
        super(Narocnik, self).__init__(*args, **kwargs)

    @marshal_with(ocenaApiModel)
    @ns.response(404, "Ocena ni najdena")
    @ns.doc("Vrni oceno")
    def get(self, id):
        """
        Vrni podatke oceno glede na ID
        """
        l.info(
            "Zahtevaj oceno z ID %s" % str(id),
            extra={
                "name_of_service": "Ocene",
                "crud_method": "get",
                "directions": "in",
                "ip_node": socket.gethostbyname(socket.gethostname()),
                "status": None,
                "http_code": None,
            },
        )
        self.cur.execute("SELECT * FROM ocene WHERE id = %s" % str(id))
        row = self.cur.fetchall()

        if len(row) == 0:
            l.warning(
                "Ocena z ID %s ni bila najdena in ne bo izbrisana" % str(id),
                extra={
                    "name_of_service": "Ocene",
                    "crud_method": "get",
                    "directions": "out",
                    "ip_node": socket.gethostbyname(socket.gethostname()),
                    "status": "fail",
                    "http_code": 404,
                },
            )
            abort(404)

        d = {}
        for el, k in zip(row[0], ocenePolja):
            d[k] = el

        ocena = NarocnikModel(
            id=d["id"], ime=d["ime"].strip(), ocena=d["ocena"].strip()
        )

        l.info(
            "Vrni oceno z ID %s" % str(id),
            extra={
                "name_of_service": "Ocene",
                "crud_method": "get",
                "directions": "out",
                "ip_node": socket.gethostbyname(socket.gethostname()),
                "status": "success",
                "http_code": 200,
            },
        )

        return ocena, 200

    @ns.doc("Izbrisi oceno")
    @ns.response(404, "Narocnik ni najden")
    @ns.response(204, "Narocnik izbrisan")
    def delete(self, id):
        """
        Izbriši oceno glede na ID
        """
        l.info(
            "Izbrisi ocenaa z ID %s" % str(id),
            extra={
                "name_of_service": "Ocene",
                "crud_method": "delete",
                "directions": "in",
                "ip_node": socket.gethostbyname(socket.gethostname()),
                "status": None,
                "http_code": None,
            },
        )
        self.cur.execute("SELECT * FROM ocene")
        rows = self.cur.fetchall()
        ids = []
        for row in rows:
            ids.append(row[0])

        if id not in ids:
            l.warning(
                "Ocena z ID %s ni bil najden in ne bo izbrisan" % str(id),
                extra={
                    "name_of_service": "Ocene",
                    "crud_method": "delete",
                    "directions": "out",
                    "ip_node": socket.gethostbyname(socket.gethostname()),
                    "status": "fail",
                    "http_code": 404,
                },
            )
            abort(404)
        else:
            self.cur.execute("DELETE FROM ocene WHERE id = %s" % str(id))
            self.conn.commit()

        l.info(
            "Ocena z ID %s izbrisan" % str(id),
            extra={
                "name_of_service": "Ocene",
                "crud_method": "delete",
                "directions": "out",
                "ip_node": socket.gethostbyname(socket.gethostname()),
                "status": "success",
                "http_code": 204,
            },
        )

        return 204


class ListNarocnikov(Resource):
    def __init__(self, *args, **kwargs):
        self.table_name = "ocene"
        self.conn = connect_to_database()
        self.cur = self.conn.cursor()
        self.cur.execute(
            "select exists(select * from information_schema.tables where table_name=%s)",
            (self.table_name,),
        )
        if self.cur.fetchone()[0]:
            print("Table {0} already exists".format(self.table_name))
        else:
            self.cur.execute(
                """CREATE TABLE ocene (
                                id INT NOT NULL,
                                ime CHAR(25),
                                ocena CHAR(300)
                             )"""
            )

        self.parser = reqparse.RequestParser()
        self.parser.add_argument(
            "id", type=int, required=True, help="ID naročnika je obvezen"
        )
        self.parser.add_argument("ime", type=str, required=False, help="Ime uporabnika")
        self.parser.add_argument("ocena", type=str, required=False, help="Ocena")
        self.parser.add_argument(
            "id_uporabnika", type=int, required=False, help="ID uporabnika"
        )

        super(ListNarocnikov, self).__init__(*args, **kwargs)

    @ns.marshal_list_with(oceneApiModel)
    @ns.doc("Vrni vse ocenae")
    def get(self):
        """
        Vrni vse ocenae
        """
        l.info(
            "Zahtevaj vse ocenae",
            extra={
                "name_of_service": "Ocene",
                "crud_method": "get",
                "directions": "in",
                "ip_node": socket.gethostbyname(socket.gethostname()),
                "status": None,
                "http_code": None,
            },
        )
        self.cur.execute("SELECT * FROM ocene")
        rows = self.cur.fetchall()
        ds = {}
        i = 0
        for row in rows:
            ds[i] = {}
            for el, k in zip(row, ocenePolja):
                ds[i][k] = el
            i += 1

        ocene = []
        for d in ds:
            ocena = NarocnikModel(
                id=ds[d]["id"], ime=ds[d]["ime"].strip(), ocena=ds[d]["ocena"].strip()
            )
            ocene.append(ocena)

        l.info(
            "Vrni vse ocene",
            extra={
                "name_of_service": "Ocene",
                "crud_method": "get",
                "directions": "out",
                "ip_node": socket.gethostbyname(socket.gethostname()),
                "status": "success",
                "http_code": 200,
            },
        )

        return {"ocene": ocene}, 200

    @marshal_with(ocenaApiModel)
    @ns.expect(ocenaApiModel)
    @ns.doc("Dodaj oceno")
    def post(self):
        """
        Dodaj novega oceno
        """
        l.info(
            "Dodaj novega oceno",
            extra={
                "name_of_service": "Ocene",
                "crud_method": "post",
                "directions": "in",
                "ip_node": socket.gethostbyname(socket.gethostname()),
                "status": None,
                "http_code": None,
            },
        )
        args = self.parser.parse_args()

        ime_uporabnika = None
        vir = app.config["UPORABNIKI_IP"] + "narocniki/" + str(args["id_uporabnika"])
        resp = requests.get(vir)
        if resp.status_code != 200:
            l.warning("Uprabnik z ID %s ni bil najden".format(args["id_uporabnika"]))
            abort(404)

        uporabniki_podatki = resp.json()
        ime_uporabnika = uporabniki_podatki["ime"]
        self.cur.execute(
            """INSERT INTO {0} (id, ime, ocena)
                VALUES ({1}, '{2}', '{3}')""".format(
                "ocene", args["id"], ime_uporabnika, args["ocena"]
            )
        )
        self.conn.commit()
        ocena = NarocnikModel(
            id=args["id"], ime=ime_uporabnika, ocena=args["ocena"].strip()
        )

        l.info(
            "Nov ocena dodan",
            extra={
                "name_of_service": "Ocene",
                "crud_method": "post",
                "directions": "out",
                "ip_node": socket.gethostbyname(socket.gethostname()),
                "status": "success",
                "http_code": 201,
            },
        )

        return ocena, 201

################################################################################################################
class PritozbaModel:
    def __init__(self, id, ime_vir, ime_cilj, pritozba):
        self.id = id
        self.ime_vir = ime_vir
        self.ime_cilj = ime_cilj
        self.pritozba = pritozba

pritozbePolja = {
    "id": fields.Integer,
    "ime_vir": fields.String,
    "ime_cilj": fields.String,
    "pritozba": fields.String,
}


class Pritozba(Resource):
    def __init__(self, *args, **kwargs):
        self.table_name = 'pritozbe'
        self.conn = connect_to_database()
        self.cur = self.conn.cursor()

        self.parser = reqparse.RequestParser()
        self.parser.add_argument("id", type=int)
        self.parser.add_argument("ime_vir", type=str)
        self.parser.add_argument("ime_cilj", type=str)
        self.parser.add_argument("pritozba", type=str)
        super(Pritozba, self).__init__(*args, **kwargs)

    @marshal_with(pritozbaApiModel)
    @ns.response(404, 'Pritozba ni najdena')
    @ns.doc("Vrni pritozbo")
    def get(self, id):
        """
        Vrni podatke pritozbo glede na ID
        """
        l.info("Zahtevaj pritozbo z ID %s" % str(id), extra={"name_of_service": "Ocene", "crud_method": "get", "directions": "in", "ip_node": socket.gethostbyname(socket.gethostname()), "status": None, "http_code": None})
        self.cur.execute("SELECT * FROM pritozbe WHERE id = %s" % str(id))
        row = self.cur.fetchall()

        if(len(row) == 0):
            l.warning("Pritozba z ID %s ni bila najdena in ne bo izbrisana" % str(id), extra={"name_of_service": "Ocene", "crud_method": "get", "directions": "out", "ip_node": socket.gethostbyname(socket.gethostname()), "status": "fail", "http_code": 404})
            abort(404, "Pritozba ni bila najdena")

        d = {}
        for el, k in zip(row[0], pritozbePolja):
            d[k] = el

        pritozba = PritozbaModel(
                id = d["id"],
                ime_vir = d["ime_vir"].strip(),
                ime_cilj = d["ime_cilj"].strip(),
                pritozba = d["pritozba"].strip())

        l.info("Vrni pritozbo z ID %s" % str(id), extra={"name_of_service": "Ocene", "crud_method": "get", "directions": "out", "ip_node": socket.gethostbyname(socket.gethostname()), "status": "success", "http_code": 200})

        return pritozba, 200

    @ns.doc("Izbrisi oceno")
    @ns.response(404, 'Narocnik ni najden')
    @ns.response(204, 'Narocnik izbrisan')
    def delete(self, id):
        """
        Izbriši pritozbo glede na ID
        """
        l.info("Izbrisi pritozba z ID %s" % str(id), extra={"name_of_service": "Ocene", "crud_method": "delete", "directions": "in", "ip_node": socket.gethostbyname(socket.gethostname()), "status": None, "http_code": None})
        self.cur.execute("SELECT * FROM pritozbe")
        rows = self.cur.fetchall()
        ids = []
        for row in rows:
            ids.append(row[0])

        if id not in ids:
            l.warning("Ocena z ID %s ni bil najden in ne bo izbrisan" % str(id), extra={"name_of_service": "Ocene", "crud_method": "delete", "directions": "out", "ip_node": socket.gethostbyname(socket.gethostname()), "status": "fail", "http_code": 404})
            abort(404)
        else:
            self.cur.execute("DELETE FROM pritozbe WHERE id = %s" % str(id))
            self.conn.commit()

        l.info("Pritozba z ID %s izbrisan" % str(id), extra={"name_of_service": "Ocene", "crud_method": "delete", "directions": "out", "ip_node": socket.gethostbyname(socket.gethostname()), "status": "success", "http_code": 204})

        return 204

class ListPritozb(Resource):
    def __init__(self, *args, **kwargs):
        self.table_name = 'pritozbe'
        self.conn = connect_to_database()
        self.cur = self.conn.cursor()
        self.cur.execute("select exists(select * from information_schema.tables where table_name=%s)", (self.table_name,))
        if self.cur.fetchone()[0]:
            print("Table {0} already exists".format(self.table_name))
        else:
            self.cur.execute('''CREATE TABLE pritozbe (
                                id INT NOT NULL,
                                ime_vir CHAR(25),
                                ime_cilj CHAR(25),
                                pritozba CHAR(300)
                             )''')

        self.parser = reqparse.RequestParser()
        self.parser.add_argument("id", type=int, required=True, help="ID naročnika je obvezen")
        self.parser.add_argument("ime", type=str, required=False, help="Ime uporabnika")
        self.parser.add_argument("pritozba", type=str, required=False, help="Ocena")
        self.parser.add_argument("id_uporabnika_vir", type=int, required=False, help="ID uporabnika")
        self.parser.add_argument("id_uporabnika_cilj", type=int, required=False, help="ID uporabnika")

        super(ListPritozb, self).__init__(*args, **kwargs)

    @ns.marshal_list_with(pritozbeApiModel)
    @ns.doc("Vrni vse pritozbe")
    def get(self):
        """
        Vrni vse pritozbe
        """
        l.info("Zahtevaj vse pritozbe", extra={"name_of_service": "Ocene", "crud_method": "get", "directions": "in", "ip_node": socket.gethostbyname(socket.gethostname()), "status": None, "http_code": None})
        self.cur.execute("SELECT * FROM pritozbe")
        rows = self.cur.fetchall()
        ds = {}
        i = 0
        for row in rows:
            ds[i] = {}
            for el, k in zip(row, pritozbePolja):
                ds[i][k] = el
            i += 1

        pritozbe = []
        for d in ds:
            pritozba = PritozbaModel(
                    id = ds[d]["id"],
                    ime_vir = ds[d]["ime_vir"].strip(),
                    ime_cilj = ds[d]["ime_cilj"].strip(),
                    pritozba = ds[d]["pritozba"].strip())
            pritozbe.append(pritozba)

        l.info("Vrni vse pritozbe", extra={"name_of_service": "Pritozbe", "crud_method": "get", "directions": "out", "ip_node": socket.gethostbyname(socket.gethostname()), "status": "success", "http_code": 200})
            
        return {"pritozbe": pritozbe}, 200 

    @marshal_with(pritozbaApiModel)
    @ns.expect(pritozbaApiModel)
    @ns.doc("Dodaj oceno")
    def post(self):
        """
        Dodaj novo pritozbo
        """
        l.info("Dodaj novega oceno", extra={"name_of_service": "Ocene", "crud_method": "post", "directions": "in", "ip_node": socket.gethostbyname(socket.gethostname()), "status": None, "http_code": None})
        args = self.parser.parse_args()

        ime_uporabnika_vir = None
        vir_vir = app.config["UPORABNIKI_IP"] + "narocniki/" + str(args["id_uporabnika_vir"])
        resp_vir = requests.get(vir_vir)
        if resp_vir.status_code != 200:
            id = args["id_uporabnika_vir"]
            l.warning("Uprabnik z ID %s ni bil najden".format(id))
            abort(404, f"Uporabnik z ID {id} ni bil najden")

        uporabniki_podatki = resp_vir.json()
        ime_uporabnika_vir = uporabniki_podatki["ime"]

        ime_uporabnika_cilj = None
        vir_cilj = app.config["UPORABNIKI_IP"] + "narocniki/" + str(args["id_uporabnika_cilj"])
        resp_cilj = requests.get(vir_cilj)
        if resp_cilj.status_code != 200:
            l.warning("Uprabnik z ID %s ni bil najden".format(args["id_uporabnika"]))
            abort(404, f"Uporabnik z ID {id} ni bil najden")

        uporabniki_podatki = resp_cilj.json()
        ime_uporabnika_cilj = uporabniki_podatki["ime"]

        self.cur.execute('''INSERT INTO {0} (id, ime_vir, ime_cilj, pritozba)
                VALUES ({1}, '{2}', '{3}', '{4}')'''.format('pritozbe', args["id"], ime_uporabnika_vir, ime_uporabnika_cilj, args["pritozba"]))
        self.conn.commit()
        pritozba = PritozbaModel(
                id = args["id"],
                ime_vir = ime_uporabnika_vir,
                ime_cilj = ime_uporabnika_cilj,
                pritozba = args["pritozba"].strip())

        l.info("Nov pritozba dodan", extra={"name_of_service": "Ocene", "crud_method": "post", "directions": "out", "ip_node": socket.gethostbyname(socket.gethostname()), "status": "success", "http_code": 201})

        return pritozba, 201

health = HealthCheck()
envdump = EnvironmentDump()
health.add_check(check_database_connection)
envdump.add_section("application", application_data)
app.add_url_rule("/healthcheck", "healthcheck", view_func=lambda: health.run())
app.add_url_rule("/environment", "environment", view_func=lambda: envdump.run())
api.add_resource(ListNarocnikov, "/ocene")
api.add_resource(Narocnik, "/ocene/<int:id>")
<<<<<<< HEAD
l.info(
    "Ocene App pripravljen",
    extra={
        "name_of_service": "Ocene",
        "crud_method": None,
        "directions": None,
        "ip_node": None,
        "status": None,
        "http_code": None,
    },
)
=======
api.add_resource(ListPritozb, "/pritozbe")
api.add_resource(Pritozba, "/pritozbe/<int:id>")
l.info("Ocene App pripravljen", extra={"name_of_service": "Ocene", "crud_method": None, "directions": None, "ip_node": None, "status": None, "http_code": None})
>>>>>>> 1e36dd06

app.run(host="0.0.0.0", port=5013)
h.close()<|MERGE_RESOLUTION|>--- conflicted
+++ resolved
@@ -19,80 +19,36 @@
 
 # Load configurations from the config file
 def load_configurations():
-    app.config.from_file("config.json", load=json.load)
-
-    with open("config.json") as json_file:
+    app.config.from_file('config.json', load=json.load)
+
+    with open('config.json') as json_file:
         data = json.load(json_file)
         # Override variables defined in the config file with the ones defined in the environment(if set)
         for item in data:
             if os.environ.get(item):
                 app.config[item] = os.environ.get(item)
 
-
 load_configurations()
-
 
 @app.route("/")
 def welcome():
     return "Welcome!"
 
-
 custom_format = {
-    "name": "%(name_of_service)s",
-    "method": "%(crud_method)s",
-    "traffic": "%(directions)s",
-    "ip": "%(ip_node)s",
-    "status": "%(status)s",
-    "code": "%(http_code)s",
+  'name': '%(name_of_service)s',
+  'method': '%(crud_method)s',
+  'traffic': '%(directions)s',
+  'ip': '%(ip_node)s',
+  'status': '%(status)s',
+  'code': '%(http_code)s',
 }
 logging.basicConfig(level=logging.INFO)
-l = logging.getLogger("Ocene")
-h = handler.FluentHandler(
-    "Ocene", host=app.config["FLUENT_IP"], port=int(app.config["FLUENT_PORT"])
-)
+l = logging.getLogger('Ocene')
+h = handler.FluentHandler('Ocene', host=app.config["FLUENT_IP"], port=int(app.config["FLUENT_PORT"]))
 formatter = handler.FluentRecordFormatter(custom_format)
 h.setFormatter(formatter)
 l.addHandler(h)
 
-<<<<<<< HEAD
-l.info(
-    "Setting up Ocene App",
-    extra={
-        "name_of_service": "Ocene",
-        "crud_method": None,
-        "directions": None,
-        "ip_node": None,
-        "status": None,
-        "http_code": None,
-    },
-)
-
-api = Api(
-    app,
-    version="1.0",
-    doc="/openapi",
-    title="Narocniki API",
-    description="Abstrakt Narocniki API",
-    default_swagger_filename="openapi.json",
-    default="Ocene CRUD",
-    default_label="koncne tocke in operacije",
-)
-ocenaApiModel = api.model(
-    "ModelOceno",
-    {
-        "id": fields.Integer(readonly=True, description="ID ocene"),
-        "ime": fields.String(readonly=True, description="Ime narocnika"),
-        "ocena": fields.String(readonly=True, description="Ocena aplikacije"),
-    },
-)
-oceneApiModel = api.model(
-    "ModelNarocnikov", {"ocene": fields.List(fields.Nested(ocenaApiModel))}
-)
-ns = api.namespace("Ocene CRUD", description="Ocene koncne tocke in operacije")
-posodobiModel = api.model(
-    "PosodobiOceno", {"atribut": fields.String, "vrednost": fields.String}
-)
-=======
 l.info("Setting up Ocene App", extra={"name_of_service": "Ocene", "crud_method": None, "directions": None, "ip_node": None, "status": None, "http_code": None})
 
 api = Api(app, version='1.0', doc='/openapi', title='Narocniki API', description='Abstrakt Narocniki API',default_swagger_filename='openapi.json', default='Ocene CRUD', default_label='koncne tocke in operacije')
@@ -116,57 +72,28 @@
     "atribut": fields.String,
     "vrednost": fields.String
 })
->>>>>>> 1e36dd06
 
 
 def connect_to_database():
-    return pg.connect(
-        database=app.config["PGDATABASE"],
-        user=app.config["PGUSER"],
-        password=app.config["PGPASSWORD"],
-        port=app.config["DATABASE_PORT"],
-        host=app.config["DATABASE_IP"],
-        connect_timeout=3,
-    )
-
+    return pg.connect(database=app.config["PGDATABASE"], user=app.config["PGUSER"], password=app.config["PGPASSWORD"],
+                      port=app.config["DATABASE_PORT"], host=app.config["DATABASE_IP"], connect_timeout=3)
 
 # Kubernetes Liveness Probe (200-399 healthy, 400-599 sick)
 def check_database_connection():
     conn = connect_to_database()
     if conn.poll() == extensions.POLL_OK:
-        print("POLL: POLL_OK")
+        print ("POLL: POLL_OK")
     if conn.poll() == extensions.POLL_READ:
-        print("POLL: POLL_READ")
+        print ("POLL: POLL_READ")
     if conn.poll() == extensions.POLL_WRITE:
-        print("POLL: POLL_WRITE")
-    l.info(
-        "Healtcheck povezave z bazo",
-        extra={
-            "name_of_service": "Ocene",
-            "crud_method": "healthcheck",
-            "directions": "out",
-            "ip_node": socket.gethostbyname(socket.gethostname()),
-            "status": "success",
-            "http_code": None,
-        },
-    )
+        print ("POLL: POLL_WRITE")
+    l.info("Healtcheck povezave z bazo", extra={"name_of_service": "Ocene", "crud_method": "healthcheck", "directions": "out", "ip_node": socket.gethostbyname(socket.gethostname()), "status": "success", "http_code": None})
     return True, "Database connection OK"
 
-
 def application_data():
-    l.info(
-        "Application environmental data dump",
-        extra={
-            "name_of_service": "Ocene",
-            "crud_method": "envdump",
-            "directions": "out",
-            "ip_node": socket.gethostbyname(socket.gethostname()),
-            "status": "success",
-            "http_code": None,
-        },
-    )
-    return {"maintainer": "Matevž Morato", "git_repo": "https://github.com/Paketi-org/"}
-
+    l.info("Application environmental data dump", extra={"name_of_service": "Ocene", "crud_method": "envdump", "directions": "out", "ip_node": socket.gethostbyname(socket.gethostname()), "status": "success", "http_code": None})
+    return {"maintainer": "Matevž Morato",
+            "git_repo": "https://github.com/Paketi-org/"}
 
 class NarocnikModel:
     def __init__(self, id, ime, ocena):
@@ -174,29 +101,17 @@
         self.ime = ime
         self.ocena = ocena
 
-
-ocenePolja = {"id": fields.Integer, "ime": fields.String, "ocena": fields.String}
-
+ocenePolja = {
+    "id": fields.Integer,
+    "ime": fields.String,
+    "ocena": fields.String,
+}
 
 class Narocnik(Resource):
     def __init__(self, *args, **kwargs):
-        self.table_name = "ocene"
+        self.table_name = 'ocene'
         self.conn = connect_to_database()
         self.cur = self.conn.cursor()
-        self.cur.execute(
-            "select exists(select * from information_schema.tables where table_name=%s)",
-            (self.table_name,),
-        )
-        if self.cur.fetchone()[0]:
-            print("Table {0} already exists".format(self.table_name))
-        else:
-            self.cur.execute(
-                """CREATE TABLE ocene (
-                                id INT NOT NULL,
-                                ime CHAR(25),
-                                ocena CHAR(300)
-                             )"""
-            )
 
         self.parser = reqparse.RequestParser()
         self.parser.add_argument("id", type=int)
@@ -205,38 +120,18 @@
         super(Narocnik, self).__init__(*args, **kwargs)
 
     @marshal_with(ocenaApiModel)
-    @ns.response(404, "Ocena ni najdena")
+    @ns.response(404, 'Ocena ni najdena')
     @ns.doc("Vrni oceno")
     def get(self, id):
         """
         Vrni podatke oceno glede na ID
         """
-        l.info(
-            "Zahtevaj oceno z ID %s" % str(id),
-            extra={
-                "name_of_service": "Ocene",
-                "crud_method": "get",
-                "directions": "in",
-                "ip_node": socket.gethostbyname(socket.gethostname()),
-                "status": None,
-                "http_code": None,
-            },
-        )
+        l.info("Zahtevaj oceno z ID %s" % str(id), extra={"name_of_service": "Ocene", "crud_method": "get", "directions": "in", "ip_node": socket.gethostbyname(socket.gethostname()), "status": None, "http_code": None})
         self.cur.execute("SELECT * FROM ocene WHERE id = %s" % str(id))
         row = self.cur.fetchall()
 
-        if len(row) == 0:
-            l.warning(
-                "Ocena z ID %s ni bila najdena in ne bo izbrisana" % str(id),
-                extra={
-                    "name_of_service": "Ocene",
-                    "crud_method": "get",
-                    "directions": "out",
-                    "ip_node": socket.gethostbyname(socket.gethostname()),
-                    "status": "fail",
-                    "http_code": 404,
-                },
-            )
+        if(len(row) == 0):
+            l.warning("Ocena z ID %s ni bila najdena in ne bo izbrisana" % str(id), extra={"name_of_service": "Ocene", "crud_method": "get", "directions": "out", "ip_node": socket.gethostbyname(socket.gethostname()), "status": "fail", "http_code": 404})
             abort(404)
 
         d = {}
@@ -244,41 +139,22 @@
             d[k] = el
 
         ocena = NarocnikModel(
-            id=d["id"], ime=d["ime"].strip(), ocena=d["ocena"].strip()
-        )
-
-        l.info(
-            "Vrni oceno z ID %s" % str(id),
-            extra={
-                "name_of_service": "Ocene",
-                "crud_method": "get",
-                "directions": "out",
-                "ip_node": socket.gethostbyname(socket.gethostname()),
-                "status": "success",
-                "http_code": 200,
-            },
-        )
+                id = d["id"],
+                ime = d["ime"].strip(),
+                ocena = d["ocena"].strip())
+
+        l.info("Vrni oceno z ID %s" % str(id), extra={"name_of_service": "Ocene", "crud_method": "get", "directions": "out", "ip_node": socket.gethostbyname(socket.gethostname()), "status": "success", "http_code": 200})
 
         return ocena, 200
 
     @ns.doc("Izbrisi oceno")
-    @ns.response(404, "Narocnik ni najden")
-    @ns.response(204, "Narocnik izbrisan")
+    @ns.response(404, 'Narocnik ni najden')
+    @ns.response(204, 'Narocnik izbrisan')
     def delete(self, id):
         """
         Izbriši oceno glede na ID
         """
-        l.info(
-            "Izbrisi ocenaa z ID %s" % str(id),
-            extra={
-                "name_of_service": "Ocene",
-                "crud_method": "delete",
-                "directions": "in",
-                "ip_node": socket.gethostbyname(socket.gethostname()),
-                "status": None,
-                "http_code": None,
-            },
-        )
+        l.info("Izbrisi ocenaa z ID %s" % str(id), extra={"name_of_service": "Ocene", "crud_method": "delete", "directions": "in", "ip_node": socket.gethostbyname(socket.gethostname()), "status": None, "http_code": None})
         self.cur.execute("SELECT * FROM ocene")
         rows = self.cur.fetchall()
         ids = []
@@ -286,66 +162,36 @@
             ids.append(row[0])
 
         if id not in ids:
-            l.warning(
-                "Ocena z ID %s ni bil najden in ne bo izbrisan" % str(id),
-                extra={
-                    "name_of_service": "Ocene",
-                    "crud_method": "delete",
-                    "directions": "out",
-                    "ip_node": socket.gethostbyname(socket.gethostname()),
-                    "status": "fail",
-                    "http_code": 404,
-                },
-            )
+            l.warning("Ocena z ID %s ni bil najden in ne bo izbrisan" % str(id), extra={"name_of_service": "Ocene", "crud_method": "delete", "directions": "out", "ip_node": socket.gethostbyname(socket.gethostname()), "status": "fail", "http_code": 404})
             abort(404)
         else:
             self.cur.execute("DELETE FROM ocene WHERE id = %s" % str(id))
             self.conn.commit()
 
-        l.info(
-            "Ocena z ID %s izbrisan" % str(id),
-            extra={
-                "name_of_service": "Ocene",
-                "crud_method": "delete",
-                "directions": "out",
-                "ip_node": socket.gethostbyname(socket.gethostname()),
-                "status": "success",
-                "http_code": 204,
-            },
-        )
+        l.info("Ocena z ID %s izbrisan" % str(id), extra={"name_of_service": "Ocene", "crud_method": "delete", "directions": "out", "ip_node": socket.gethostbyname(socket.gethostname()), "status": "success", "http_code": 204})
 
         return 204
-
 
 class ListNarocnikov(Resource):
     def __init__(self, *args, **kwargs):
-        self.table_name = "ocene"
+        self.table_name = 'ocene'
         self.conn = connect_to_database()
         self.cur = self.conn.cursor()
-        self.cur.execute(
-            "select exists(select * from information_schema.tables where table_name=%s)",
-            (self.table_name,),
-        )
+        self.cur.execute("select exists(select * from information_schema.tables where table_name=%s)", (self.table_name,))
         if self.cur.fetchone()[0]:
             print("Table {0} already exists".format(self.table_name))
         else:
-            self.cur.execute(
-                """CREATE TABLE ocene (
+            self.cur.execute('''CREATE TABLE ocene (
                                 id INT NOT NULL,
                                 ime CHAR(25),
                                 ocena CHAR(300)
-                             )"""
-            )
+                             )''')
 
         self.parser = reqparse.RequestParser()
-        self.parser.add_argument(
-            "id", type=int, required=True, help="ID naročnika je obvezen"
-        )
+        self.parser.add_argument("id", type=int, required=True, help="ID naročnika je obvezen")
         self.parser.add_argument("ime", type=str, required=False, help="Ime uporabnika")
         self.parser.add_argument("ocena", type=str, required=False, help="Ocena")
-        self.parser.add_argument(
-            "id_uporabnika", type=int, required=False, help="ID uporabnika"
-        )
+        self.parser.add_argument("id_uporabnika", type=int, required=False, help="ID uporabnika")
 
         super(ListNarocnikov, self).__init__(*args, **kwargs)
 
@@ -355,17 +201,7 @@
         """
         Vrni vse ocenae
         """
-        l.info(
-            "Zahtevaj vse ocenae",
-            extra={
-                "name_of_service": "Ocene",
-                "crud_method": "get",
-                "directions": "in",
-                "ip_node": socket.gethostbyname(socket.gethostname()),
-                "status": None,
-                "http_code": None,
-            },
-        )
+        l.info("Zahtevaj vse ocenae", extra={"name_of_service": "Ocene", "crud_method": "get", "directions": "in", "ip_node": socket.gethostbyname(socket.gethostname()), "status": None, "http_code": None})
         self.cur.execute("SELECT * FROM ocene")
         rows = self.cur.fetchall()
         ds = {}
@@ -379,23 +215,14 @@
         ocene = []
         for d in ds:
             ocena = NarocnikModel(
-                id=ds[d]["id"], ime=ds[d]["ime"].strip(), ocena=ds[d]["ocena"].strip()
-            )
+                    id = ds[d]["id"],
+                    ime = ds[d]["ime"].strip(),
+                    ocena = ds[d]["ocena"].strip())
             ocene.append(ocena)
 
-        l.info(
-            "Vrni vse ocene",
-            extra={
-                "name_of_service": "Ocene",
-                "crud_method": "get",
-                "directions": "out",
-                "ip_node": socket.gethostbyname(socket.gethostname()),
-                "status": "success",
-                "http_code": 200,
-            },
-        )
-
-        return {"ocene": ocene}, 200
+        l.info("Vrni vse ocene", extra={"name_of_service": "Ocene", "crud_method": "get", "directions": "out", "ip_node": socket.gethostbyname(socket.gethostname()), "status": "success", "http_code": 200})
+            
+        return {"ocene": ocene}, 200 
 
     @marshal_with(ocenaApiModel)
     @ns.expect(ocenaApiModel)
@@ -404,17 +231,7 @@
         """
         Dodaj novega oceno
         """
-        l.info(
-            "Dodaj novega oceno",
-            extra={
-                "name_of_service": "Ocene",
-                "crud_method": "post",
-                "directions": "in",
-                "ip_node": socket.gethostbyname(socket.gethostname()),
-                "status": None,
-                "http_code": None,
-            },
-        )
+        l.info("Dodaj novega oceno", extra={"name_of_service": "Ocene", "crud_method": "post", "directions": "in", "ip_node": socket.gethostbyname(socket.gethostname()), "status": None, "http_code": None})
         args = self.parser.parse_args()
 
         ime_uporabnika = None
@@ -426,28 +243,15 @@
 
         uporabniki_podatki = resp.json()
         ime_uporabnika = uporabniki_podatki["ime"]
-        self.cur.execute(
-            """INSERT INTO {0} (id, ime, ocena)
-                VALUES ({1}, '{2}', '{3}')""".format(
-                "ocene", args["id"], ime_uporabnika, args["ocena"]
-            )
-        )
+        self.cur.execute('''INSERT INTO {0} (id, ime, ocena)
+                VALUES ({1}, '{2}', '{3}')'''.format('ocene', args["id"], ime_uporabnika, args["ocena"]))
         self.conn.commit()
         ocena = NarocnikModel(
-            id=args["id"], ime=ime_uporabnika, ocena=args["ocena"].strip()
-        )
-
-        l.info(
-            "Nov ocena dodan",
-            extra={
-                "name_of_service": "Ocene",
-                "crud_method": "post",
-                "directions": "out",
-                "ip_node": socket.gethostbyname(socket.gethostname()),
-                "status": "success",
-                "http_code": 201,
-            },
-        )
+                id = args["id"],
+                ime = ime_uporabnika,
+                ocena = args["ocena"].strip())
+
+        l.info("Nov ocena dodan", extra={"name_of_service": "Ocene", "crud_method": "post", "directions": "out", "ip_node": socket.gethostbyname(socket.gethostname()), "status": "success", "http_code": 201})
 
         return ocena, 201
 
@@ -641,23 +445,9 @@
 app.add_url_rule("/environment", "environment", view_func=lambda: envdump.run())
 api.add_resource(ListNarocnikov, "/ocene")
 api.add_resource(Narocnik, "/ocene/<int:id>")
-<<<<<<< HEAD
-l.info(
-    "Ocene App pripravljen",
-    extra={
-        "name_of_service": "Ocene",
-        "crud_method": None,
-        "directions": None,
-        "ip_node": None,
-        "status": None,
-        "http_code": None,
-    },
-)
-=======
 api.add_resource(ListPritozb, "/pritozbe")
 api.add_resource(Pritozba, "/pritozbe/<int:id>")
 l.info("Ocene App pripravljen", extra={"name_of_service": "Ocene", "crud_method": None, "directions": None, "ip_node": None, "status": None, "http_code": None})
->>>>>>> 1e36dd06
 
 app.run(host="0.0.0.0", port=5013)
 h.close()